--- conflicted
+++ resolved
@@ -17,28 +17,6 @@
 
 # Planner
 
-<<<<<<< HEAD
-The planner monitors the state of the system and adjusts workers to ensure that the system runs efficiently. Currently, the planner can scale the number of vllm workers up and down based on the kv cache load and prefill queue size:
-* Backend:
-  * local ✅
-  * kubernetes ✅
-* LLM framework:
-  * vllm ✅
-  * tensorrt-llm ❌
-  * SGLang ❌
-  * llama.cpp ❌
-* Serving type:
-  * Aggregated ✅
-  * Disaggregated ✅
-* Planner actions:
-  * Load-based scaling up/down prefill/decode workers ✅
-  * SLA-based scaling up/down prefill/decode workers ✅
-  * Adjusting engine knobs ❌
-
-We currently provide two reference planner design:
-1. load-based planner: [docs](load_planner.md)
-2. SLA-based planner: [docs](sla_planner.md)
-=======
 The planner monitors the state of the system and adjusts workers to ensure that the system runs efficiently.
 Currently, the planner can scale the number of vllm workers up and down based on the kv cache load and prefill queue size:
 
@@ -62,7 +40,6 @@
 1. Load-based planner: [Load-based planner docs](load_planner.md)
 2. SLA-based planner: [SLA-based planner docs](sla_planner.md)
 
->>>>>>> 47d05d7a
 
 ## Backends
 
