#  SPDX-FileCopyrightText: Copyright (c) 2020 Atalaya Tech. Inc
#  SPDX-FileCopyrightText: Copyright (c) 2025 NVIDIA CORPORATION & AFFILIATES. All rights reserved.
#  SPDX-License-Identifier: Apache-2.0
#  #
#  Licensed under the Apache License, Version 2.0 (the "License");
#  you may not use this file except in compliance with the License.
#  You may obtain a copy of the License at
#  #
#  http://www.apache.org/licenses/LICENSE-2.0
#  #
#  Unless required by applicable law or agreed to in writing, software
#  distributed under the License is distributed on an "AS IS" BASIS,
#  WITHOUT WARRANTIES OR CONDITIONS OF ANY KIND, either express or implied.
#  See the License for the specific language governing permissions and
#  limitations under the License.
#  Modifications Copyright (c) 2025 NVIDIA CORPORATION & AFFILIATES

from __future__ import annotations

import collections
import contextlib
import json
import logging
import os
import pathlib
import random
import socket
from typing import Any, DefaultDict, Dict, Iterator, Optional, Protocol, TextIO, Union

import click
import yaml
from click import Command, Context

from dynamo.sdk.lib.logging import configure_server_logging

configure_server_logging()

logger = logging.getLogger(__name__)

DYN_LOCAL_STATE_DIR = "DYN_LOCAL_STATE_DIR"


# Define a Protocol for services to ensure type safety
class ServiceProtocol(Protocol):
    name: str
    inner: Any
    models: list[Any]
    bento: Any

    def is_dynamo_component(self) -> bool:
        ...

    def dynamo_address(self) -> tuple[str, str]:
        ...


class DynamoCommandGroup(click.Group):
    """Simplified version of BentoMLCommandGroup for Dynamo CLI"""

    def __init__(self, *args: Any, **kwargs: Any) -> None:
        self.aliases = kwargs.pop("aliases", [])
        super().__init__(*args, **kwargs)
        self._commands: dict[str, list[str]] = {}
        self._aliases: dict[str, str] = {}

    def add_command(self, cmd: Command, name: str | None = None) -> None:
        assert cmd.callback is not None
        callback = cmd.callback
        cmd.callback = callback
        cmd.context_settings["max_content_width"] = 120
        aliases = getattr(cmd, "aliases", None)
        if aliases:
            assert cmd.name
            self._commands[cmd.name] = aliases
            self._aliases.update({alias: cmd.name for alias in aliases})
        return super().add_command(cmd, name)

    def add_subcommands(self, group: click.Group) -> None:
        if not isinstance(group, click.MultiCommand):
            raise TypeError(
                "DynamoCommandGroup.add_subcommands only accepts click.MultiCommand"
            )
        if isinstance(group, DynamoCommandGroup):
            # Common wrappers are already applied, call the super() method
            for name, cmd in group.commands.items():
                super().add_command(cmd, name)
            self._commands.update(group._commands)
            self._aliases.update(group._aliases)
        else:
            for name, cmd in group.commands.items():
                self.add_command(cmd, name)

    def resolve_alias(self, cmd_name: str):
        return self._aliases[cmd_name] if cmd_name in self._aliases else cmd_name

    def get_command(self, ctx: Context, cmd_name: str) -> Command | None:
        cmd_name = self.resolve_alias(cmd_name)
        return super().get_command(ctx, cmd_name)

    def add_single_command(self, group: click.Group, command_name: str) -> None:
        """Add a single command from a group by name."""
        if not isinstance(group, click.MultiCommand):
            raise TypeError("Only accepts click.MultiCommand")

        ctx = click.Context(group)
        cmd = group.get_command(ctx, command_name)
        if cmd is None:
            raise ValueError(f"Command '{command_name}' not found in group")

        self.add_command(cmd, command_name)


@contextlib.contextmanager
def reserve_free_port(
    host: str = "localhost",
    port: int | None = None,
    prefix: Optional[str] = None,
    max_retry: int = 50,
    enable_so_reuseport: bool = False,
) -> Iterator[int]:
    """
    detect free port and reserve until exit the context
    """
    sock = socket.socket(socket.AF_INET, socket.SOCK_STREAM)
    if enable_so_reuseport:
        sock.setsockopt(socket.SOL_SOCKET, socket.SO_REUSEPORT, 1)
        if sock.getsockopt(socket.SOL_SOCKET, socket.SO_REUSEPORT) == 0:
            raise RuntimeError("Failed to set SO_REUSEPORT.") from None

    if prefix is not None:
        prefix_num = int(prefix) * 10 ** (5 - len(prefix))
        suffix_range = min(65535 - prefix_num, 10 ** (5 - len(prefix)))
        for _ in range(max_retry):
            suffix = random.randint(0, suffix_range)
            port = int(f"{prefix_num + suffix}")
            try:
                sock.bind((host, port))
                break
            except OSError:
                continue
        else:
            raise RuntimeError(
                f"Cannot find free port with prefix {prefix} after {max_retry} retries."
            ) from None
    else:
        if port:
            sock.bind((host, port))
        else:
            sock.bind((host, 0))
    try:
        yield sock.getsockname()[1]
    finally:
        sock.close()


def save_dynamo_state(
    namespace: str,
    circus_endpoint: str,
    components: dict[str, Any],
    environment: dict[str, Any],
):
    state_dir = os.environ.get(
        DYN_LOCAL_STATE_DIR, os.path.expanduser("~/.dynamo/state")
    )
    os.makedirs(state_dir, exist_ok=True)

    # create the state object
    state = {
        "namespace": namespace,
        "circus_endpoint": circus_endpoint,
        "components": components,
        "environment": environment,
    }

    # save the state object to a file
    state_file = os.path.join(state_dir, f"{namespace}.json")
    with open(state_file, "w") as f:
        json.dump(state, f)

    logger.warning(f"Saved state to {state_file}")


<<<<<<< HEAD
def append_dynamo_state(namespace: str, component_name: str, data: dict) -> None:
    """Append additional data to an existing component's state"""
    state_dir = os.environ.get(
        DYN_LOCAL_STATE_DIR, os.path.expanduser("~/.dynamo/state")
    )
    state_file = os.path.join(state_dir, f"{namespace}.json")

    if not os.path.exists(state_file):
        logger.warning(
            f"Skipping append to state file {state_file} because it doesn't exist"
        )
        return

    with open(state_file, "r") as f:
        state = json.load(f)

    if "components" not in state:
        state["components"] = {}
    if component_name not in state["components"]:
        state["components"][component_name] = {}

    state["components"][component_name].update(data)

    logger.warning(f"Appending {data} to {component_name} in {state_file}")

    with open(state_file, "w") as f:
        json.dump(state, f)


def _parse_service_arg(arg_name: str, arg_value: str) -> tuple[str, str, t.Any]:
=======
def _parse_service_arg(arg_name: str, arg_value: str) -> tuple[str, str, Any]:
>>>>>>> 40911e8a
    """Parse a single CLI argument into service name, key, and value."""

    parts = arg_name.split(".")
    service = parts[0]
    nested_keys = parts[1:]

    # Special case: if this is a ServiceArgs.envs.* path, keep value as string
    if (
        len(nested_keys) >= 2
        and nested_keys[0] == "ServiceArgs"
        and nested_keys[1] == "envs"
    ):
        value: Union[str, int, float, bool, dict, list] = arg_value
    else:
        # Parse value based on type for non-env vars
        try:
            value = json.loads(arg_value)
        except json.JSONDecodeError:
            if arg_value.isdigit():
                value = int(arg_value)
            elif arg_value.replace(".", "", 1).isdigit() and arg_value.count(".") <= 1:
                value = float(arg_value)
            elif arg_value.lower() in ("true", "false"):
                value = arg_value.lower() == "true"
            else:
                value = arg_value

    # Build nested dict structure
    result = value
    for key in reversed(nested_keys[1:]):
        result = {key: result}

    return service, nested_keys[0], result


def _parse_service_args(args: list[str]) -> Dict[str, Any]:
    service_configs: DefaultDict[str, Dict[str, Any]] = collections.defaultdict(dict)

    def deep_update(d: dict, key: str, value: Any):
        """
        Recursively updates nested dictionaries. We use this to process arguments like

        ---Worker.ServiceArgs.env.CUDA_VISIBLE_DEVICES="0,1"

        The _parse_service_arg function will parse this into:
        service = "Worker"
        nested_keys = ["ServiceArgs", "envs", "CUDA_VISIBLE_DEVICES"]

        And returns: ("VllmWorker", "ServiceArgs", {"envs": {"CUDA_VISIBLE_DEVICES": "0,1"}})

        We then use deep_update to update the service_configs dictionary with this nested value.
        """
        if isinstance(value, dict) and key in d and isinstance(d[key], dict):
            for k, v in value.items():
                deep_update(d[key], k, v)
        else:
            d[key] = value

    index = 0
    while index < len(args):
        next_arg = args[index]

        if not (next_arg.startswith("--") or "." not in next_arg):
            continue
        try:
            if "=" in next_arg:
                arg_name, arg_value = next_arg.split("=", 1)
                index += 1
            elif args[index + 1] == "=":
                arg_name = next_arg
                arg_value = args[index + 2]
                index += 3
            else:
                arg_name = next_arg
                arg_value = args[index + 1]
                index += 2
            if arg_value.startswith("-"):
                raise ValueError("Service arg value can not start with -")
            arg_name = arg_name[2:]
            service, key, value = _parse_service_arg(arg_name, arg_value)
            deep_update(service_configs[service], key, value)
        except Exception:
            raise ValueError(f"Error parsing service arg: {args[index]}")

    return service_configs


def resolve_service_config(
    config_file: pathlib.Path | TextIO | None = None,
    args: list[str] | None = None,
) -> dict[str, dict[str, Any]]:
    """Resolve service configuration from file and command line arguments.

    Args:
        config_file: Path to YAML config file or file object
        args: List of command line arguments

    Returns:
        Dictionary mapping service names to their configurations
    """
    service_configs: dict[str, dict[str, Any]] = {}

    # Check for deployment config first
    if "DYN_DEPLOYMENT_CONFIG" in os.environ:
        try:
            deployment_config = yaml.safe_load(os.environ["DYN_DEPLOYMENT_CONFIG"])
            # Use deployment config directly
            service_configs = deployment_config
            logger.info(f"Successfully loaded deployment config: {service_configs}")
            logger.warning(
                "DYN_DEPLOYMENT_CONFIG found in environment - ignoring configuration file and command line arguments"
            )
        except Exception as e:
            logger.warning(f"Failed to parse DYN_DEPLOYMENT_CONFIG: {e}")
    else:
        if config_file:
            with open(config_file) if isinstance(
                config_file, (str, pathlib.Path)
            ) else contextlib.nullcontext(config_file) as f:
                yaml_configs = yaml.safe_load(f)
                logger.debug(f"Loaded config from file: {yaml_configs}")
                # Initialize service_configs as empty dict if it's None
                # Convert nested YAML structure to flat dict with dot notation
                for service, configs in yaml_configs.items():
                    if service not in service_configs:
                        service_configs[service] = {}
                    for key, value in configs.items():
                        service_configs[service][key] = value

        # Process service-specific options
        if args:
            cmdline_overrides = _parse_service_args(args)
            logger.debug(f"Applying command line overrides: {cmdline_overrides}")
            for service, configs in cmdline_overrides.items():
                if service not in service_configs:
                    service_configs[service] = {}
                for key, value in configs.items():
                    service_configs[service][key] = value

    logger.debug(f"Final resolved config: {service_configs}")
    return service_configs<|MERGE_RESOLUTION|>--- conflicted
+++ resolved
@@ -180,7 +180,6 @@
     logger.warning(f"Saved state to {state_file}")
 
 
-<<<<<<< HEAD
 def append_dynamo_state(namespace: str, component_name: str, data: dict) -> None:
     """Append additional data to an existing component's state"""
     state_dir = os.environ.get(
@@ -210,10 +209,7 @@
         json.dump(state, f)
 
 
-def _parse_service_arg(arg_name: str, arg_value: str) -> tuple[str, str, t.Any]:
-=======
 def _parse_service_arg(arg_name: str, arg_value: str) -> tuple[str, str, Any]:
->>>>>>> 40911e8a
     """Parse a single CLI argument into service name, key, and value."""
 
     parts = arg_name.split(".")
