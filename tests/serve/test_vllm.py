--- conflicted
+++ resolved
@@ -59,18 +59,6 @@
 class VLLMConfig(EngineConfig):
     """Configuration for vLLM test scenarios"""
 
-<<<<<<< HEAD
-    name: str
-    directory: str
-    script_name: str
-    marks: List[Any]
-    endpoints: List[str]
-    response_handlers: List[Callable[[Any], str]]
-    model: str
-    timeout: int = 180
-    delayed_start: int = 0
-=======
->>>>>>> 9b9f2ce4
     args: Optional[List[str]] = None
 
 
