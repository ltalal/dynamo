--- conflicted
+++ resolved
@@ -34,10 +34,6 @@
     "distro",
     "typer",
     "circus>=0.17.0",
-<<<<<<< HEAD
-    #"sglang[all]==0.4.6.post2"
-=======
->>>>>>> 8c6ab977
 ]
 
 classifiers = [
