--- conflicted
+++ resolved
@@ -46,6 +46,7 @@
         # FIXME: make prefix cache stats conditional on log_stats
         self.prefix_cache_stats = PrefixCacheStats() if log_stats else None
 
+    @property
     def usage(self) -> float:
         """Get the KV cache usage.
 
@@ -76,7 +77,9 @@
         owned_blocks = self.cache_manager.get_computed_blocks(sequence_hashes)
         block_count = owned_blocks.block_count()
 
-        return KvbmCacheBlocks(owned_blocks), block_count
+        print(f"owned_blocks_count: {block_count}")
+
+        return KvbmCacheBlocks(owned_blocks), block_count * self.block_size
 
     def _create_slot(self, request: Request) -> list[int]:
         """Create a slot for the request."""
@@ -157,6 +160,10 @@
             prev_computed_tokens:num_computed_tokens
         ]
 
+        print(
+            f"request_id: {request.request_id}, num_new_tokens: {num_new_tokens}, num_new_computed_tokens: {num_new_computed_tokens}, tokens_to_append: {len(tokens_to_append)}"
+        )
+
         # take ownership "owned_blocks" of the new computed blocks
         owned_blocks = getattr(new_computed_blocks, "_owned_blocks", None)
         if owned_blocks:
@@ -169,20 +176,7 @@
             tokens_to_append=tokens_to_append,
             num_new_tokens=num_new_tokens,
             num_new_computed_tokens=num_new_computed_tokens,
-<<<<<<< HEAD
             new_computed_blocks=owned_blocks,
-=======
-            # TODO(oandreeva): need owned blocks here
-            # otherwise blocks = manager.allocate_slots(req0, 55,
-            #                            len(computed_blocks.blocks) * 16,
-            #                            computed_blocks)
-            # gives error:
-            # TypeError: argument 'new_computed_blocks': 'KvbmCacheBlocks' object cannot be converted to '
-            # KvbmBlockList'
-            new_computed_blocks=new_computed_blocks._owned_blocks
-            if new_computed_blocks is not None
-            else None,
->>>>>>> 06ec03b8
             # TODO(ryan): add support for lookahead blocks
             # comment out for now, otherwise would error out
             # num_lookahead_blocks=num_lookahead_tokens,
