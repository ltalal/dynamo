{
    "$schema": "https://json-schema.org/draft-07/schema#",
    "copyright": [
        "SPDX-FileCopyrightText: Copyright (c) 2025 NVIDIA CORPORATION & AFFILIATES. All rights reserved.",
        "SPDX-License-Identifier: Apache-2.0",
        "Licensed under the Apache License, Version 2.0 (the \"License\");",
        "you may not use this file except in compliance with the License.",
        "You may obtain a copy of the License at",
        "http://www.apache.org/licenses/LICENSE-2.0",
        "Unless required by applicable law or agreed to in writing, software",
        "distributed under the License is distributed on an \"AS IS\" BASIS,",
        "WITHOUT WARRANTIES OR CONDITIONS OF ANY KIND, either express or implied.",
        "See the License for the specific language governing permissions and",
        "limitations under the License."
    ],
    "name": "NVIDIA Dynamo Development",
    "remoteUser": "ubuntu", // Matches our container user
    "updateRemoteUserUID": true, // Updates the UID of the remote user to match the host user, avoids permission errors
    //"image": "dynamo:latest-vllm-local-dev", // Use the latest VLLM local dev image
    // "image": "nixl:v0.1.0.dev.e0b34a3",
    "build": {
        "dockerfile": "Dockerfile",
        // "args": {
        //     "BUILDKIT_INLINE_CACHE": "1",
        //     "SOME_ARG": "value"
        // }
    },
    "runArgs": [
        "--gpus=all",
        "--network=host",
        "--ipc=host",
        "--cap-add=SYS_PTRACE",
        "--shm-size=10G",
        "--ulimit=memlock=-1",
        "--ulimit=stack=67108864",
        "--ulimit=nofile=65536:65536"
    ],
    "service": "dynamo",
    "customizations": {
        "vscode": {
            "extensions": [
                "ms-python.python",
                "ms-python.vscode-pylance",
                "rust-lang.rust-analyzer"
            ],
            "settings": {
                "terminal.integrated.defaultProfile.linux": "bash",
                "terminal.integrated.cwd": "/home/ubuntu/dynamo",
                "python.defaultInterpreterPath": "/opt/dynamo/venv/bin/python",
                "python.linting.enabled": true,
<<<<<<< HEAD
                "python.linting.pylintEnabled": true,
                "rust-analyzer.checkOnSave.command": "clippy",
                "rust-analyzer.checkOnSave.enable": true,
=======

                "rust-analyzer.memoryLimit": 4096, // larger memory limit to reduce latency
                "rust-analyzer.checkOnSave.command": "clippy",
                "rust-analyzer.checkOnSave.enable": true,
                "rust-analyzer.cargo.buildScripts.enable": true,
                "rust-analyzer.cargo.targetDir": "/home/ubuntu/dynamo/.build/target",
                "rust-analyzer.procMacro.enable": true,
                "rust-analyzer.completion.autoimport.enable": true,

                // Enhanced rust-analyzer configuration
                "rust-analyzer.linkedProjects": [
                    "dynamo/Cargo.toml",
                    "dynamo/lib/runtime/Cargo.toml",
                    "dynamo/lib/llm/Cargo.toml",
                    "dynamo/lib/tokens/Cargo.toml",
                    "dynamo/lib/bindings/python/Cargo.toml",
                    "dynamo/launch/dynamo-run/Cargo.toml"
                ],

>>>>>>> fc5ddd2f
                "files.trimTrailingWhitespace": true,
                "files.insertFinalNewline": true
            }
        }
    },
    "workspaceFolder": "/home/ubuntu",
    "workspaceMount": "source=${localWorkspaceFolder},target=/home/ubuntu/dynamo,type=bind,consistency=cached",
    "userEnvProbe": "interactiveShell",
    "postCreateCommand": "/bin/bash /home/ubuntu/dynamo/.devcontainer/post-create.sh", // Runs cargo build and pip installs packages
    "containerEnv": {
        "GITHUB_TOKEN": "${localEnv:GITHUB_TOKEN}",
        "HF_TOKEN": "${localEnv:HF_TOKEN}",
        "CARGO_HOME": "/home/ubuntu/dynamo/.build/.cargo",
        "RUSTUP_HOME": "/home/ubuntu/dynamo/.build/.rustup"
    },
    "mounts": [
        // Default mounts
        "source=/tmp/,target=/tmp/,type=bind",
        "source=dynamo-bashhistory,target=/home/ubuntu/.commandhistory,type=volume", // For bash history
        "source=dynamo-precommit-cache,target=/home/ubuntu/.cache/pre-commit,type=volume" // For pre-commit cache
        // Uncomment for additional functionality
        // "source=${localEnv:HF_HOME},target=/home/ubuntu/.cache/huggingface,type=bind", // Uncomment to enable HF Cache Mount. Make sure to set HF_HOME env var in you .bashrc
    ],
    "features": {
        "ghcr.io/devcontainers/features/common-utils:2": {
            // "userUid": "1001",
            // "userGid": "1001",
            // "username": "coder",
            "userUid": "${localEnv:UID-1000}",
            "userGid": "${localEnv:UID-1000}",
            "username": "${localEnv:USER}",
            "upgradePackages": "false"
        }
    },
    "overrideFeatureInstallOrder": [
        "ghcr.io/devcontainers/features/common-utils"
    ],
}<|MERGE_RESOLUTION|>--- conflicted
+++ resolved
@@ -48,11 +48,7 @@
                 "terminal.integrated.cwd": "/home/ubuntu/dynamo",
                 "python.defaultInterpreterPath": "/opt/dynamo/venv/bin/python",
                 "python.linting.enabled": true,
-<<<<<<< HEAD
                 "python.linting.pylintEnabled": true,
-                "rust-analyzer.checkOnSave.command": "clippy",
-                "rust-analyzer.checkOnSave.enable": true,
-=======
 
                 "rust-analyzer.memoryLimit": 4096, // larger memory limit to reduce latency
                 "rust-analyzer.checkOnSave.command": "clippy",
@@ -72,7 +68,6 @@
                     "dynamo/launch/dynamo-run/Cargo.toml"
                 ],
 
->>>>>>> fc5ddd2f
                 "files.trimTrailingWhitespace": true,
                 "files.insertFinalNewline": true
             }
