--- conflicted
+++ resolved
@@ -25,13 +25,7 @@
   port: 8000
 
 Processor:
-<<<<<<< HEAD
-  model: deepseek-ai/DeepSeek-R1-Distill-Llama-8B
-  block-size: 64
-  max-model-len: 16384
-=======
   common-configs: [model, block-size, max-model-len, router]
->>>>>>> 0ff6f53d
 
 Router:
   min-workers: 1
